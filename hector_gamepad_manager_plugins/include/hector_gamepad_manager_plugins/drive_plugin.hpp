#ifndef HECTOR_GAMEPAD_MANAGER_PLUGINS_DRIVE_PLUGIN_HPP
#define HECTOR_GAMEPAD_MANAGER_PLUGINS_DRIVE_PLUGIN_HPP

#include <hector_gamepad_manager/gamepad_function_plugin.hpp>

#include <geometry_msgs/msg/twist_stamped.hpp>

namespace hector_gamepad_manager_plugins
{
class DrivePlugin : public hector_gamepad_manager::GamepadFunctionPlugin
{
public:
<<<<<<< HEAD
  void initialize( const rclcpp::Node::SharedPtr &node ) override;
=======
  DrivePlugin();
  void initialize( const rclcpp::Node::SharedPtr &node, const bool active ) override;
>>>>>>> dab41e0d

  void handleAxis( const std::string &function, double value ) override;

  void handlePress( const std::string &function ) override;

  void handleRelease( const std::string &function ) override;

  void update() override;

  void activate() override;

  void deactivate() override;

private:
<<<<<<< HEAD
=======
  void sendDriveCommand( double linear_speed, double angular_speed );
  rclcpp::Node::SharedPtr node_;

>>>>>>> dab41e0d
  rclcpp::Publisher<geometry_msgs::msg::TwistStamped>::SharedPtr drive_command_publisher_;
  geometry_msgs::msg::TwistStamped drive_command_;

  double max_linear_speed_;
  double max_angular_speed_;
  double drive_value_;
  double steer_value_;
  double slow_factor_;
  double normal_factor_;
  double fast_factor_;
<<<<<<< HEAD
  bool fast_mode_active_;
  bool slow_mode_active_;
=======

  bool fast_button_pressed_;
  bool slow_button_pressed_;

  geometry_msgs::msg::TwistStamped drive_command_;
  bool last_cmd_zero_;
>>>>>>> dab41e0d
};
} // namespace hector_gamepad_manager_plugins

#endif // HECTOR_GAMEPAD_MANAGER_PLUGINS_DRIVE_PLUGIN_HPP<|MERGE_RESOLUTION|>--- conflicted
+++ resolved
@@ -10,12 +10,8 @@
 class DrivePlugin : public hector_gamepad_manager::GamepadFunctionPlugin
 {
 public:
-<<<<<<< HEAD
+
   void initialize( const rclcpp::Node::SharedPtr &node ) override;
-=======
-  DrivePlugin();
-  void initialize( const rclcpp::Node::SharedPtr &node, const bool active ) override;
->>>>>>> dab41e0d
 
   void handleAxis( const std::string &function, double value ) override;
 
@@ -30,33 +26,23 @@
   void deactivate() override;
 
 private:
-<<<<<<< HEAD
-=======
   void sendDriveCommand( double linear_speed, double angular_speed );
-  rclcpp::Node::SharedPtr node_;
 
->>>>>>> dab41e0d
   rclcpp::Publisher<geometry_msgs::msg::TwistStamped>::SharedPtr drive_command_publisher_;
   geometry_msgs::msg::TwistStamped drive_command_;
 
-  double max_linear_speed_;
-  double max_angular_speed_;
-  double drive_value_;
-  double steer_value_;
-  double slow_factor_;
-  double normal_factor_;
-  double fast_factor_;
-<<<<<<< HEAD
-  bool fast_mode_active_;
-  bool slow_mode_active_;
-=======
+  double max_linear_speed_ = 0.0;
+  double max_angular_speed_ = 0.0;
 
-  bool fast_button_pressed_;
-  bool slow_button_pressed_;
+  double drive_value_ = 0.0;
+  double steer_value_ = 0.0;
 
-  geometry_msgs::msg::TwistStamped drive_command_;
-  bool last_cmd_zero_;
->>>>>>> dab41e0d
+  double slow_factor_ = 0.0;
+  double normal_factor_ = 0.0;
+  double fast_factor_ = 0.0;
+  bool fast_mode_active_ = false;
+  bool slow_mode_active_ = false;
+  bool last_cmd_zero_ = false;
 };
 } // namespace hector_gamepad_manager_plugins
 
